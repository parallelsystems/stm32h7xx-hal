//! Ethernet PHY layer for the STM32H7
//!
//! As well as this implementation, another notable implementation can
//! be found as part of the [quartiq/stabilizer] project. The two
//! implementations were developed independently, but both in the same
//! year (2019) and they have many similarities.
//!
//! In particular, reference @cjbe's [notes] on ordering accesses to
//! the DMA descriptors.
//!
//! > The CPU is allowed to access normal memory writes out-of-order. Here
//! > the write to the OWN flag in the DMA descriptor (normal memory) was
//! > placed after the DMA tail pointer advance (in device memory, so not
//! > reorderable). This meant the ethernet DMA engine stalled as it saw a
//! > descriptor it did not own, and only restarted and sent the packet when
//! > the next packet was released.
//! >
//! > This fix will work as long as the CPU data cache is disabled. If we
//! > want to enable the cache, the simplest method would be to mark SRAM3
//! > as uncacheable via the MPU.
//!
//! [quartiq/stabilizer]: https://github.com/quartiq/stabilizer
//! [notes]: https://github.com/quartiq/stabilizer/commit/ab1735950b2108eaa8d51eb63efadcd2e25c35c4

use core::ptr;
#[cfg(feature = "ptp")]
use core::task::Poll;

use crate::rcc::{rec, CoreClocks, ResetEnable};
use crate::stm32;

use smoltcp::{
    self,
    phy::{self, DeviceCapabilities},
    time::Instant,
    wire::EthernetAddress,
};

use crate::{
    ethernet::{PinsRMII, StationManagement},
    gpio::Speed,
};

// 6 DMAC, 6 SMAC, 4 q tag, 2 ethernet type II, 1500 ip MTU, 4 CRC, 2
// padding
const ETH_BUF_SIZE: usize = 1536;

/// Transmit and Receive Descriptor fields
#[allow(dead_code)]
mod emac_consts {
    pub const EMAC_DES3_OWN: u32 = 0x8000_0000;
    pub const EMAC_DES3_CTXT: u32 = 0x4000_0000;
    pub const EMAC_DES3_FD: u32 = 0x2000_0000;
    pub const EMAC_DES3_LD: u32 = 0x1000_0000;
    pub const EMAC_DES3_ES: u32 = 0x0000_8000;
    pub const EMAC_TDES2_IOC: u32 = 0x8000_0000;
    pub const EMAC_TDES2_TTSE: u32 = 0x4000_0000;
    pub const EMAC_TDES3_TTSS: u32 = 0x0002_0000;
    pub const EMAC_RDES3_IOC: u32 = 0x4000_0000;
    pub const EMAC_RDES1_TSA: u32 = 0x0000_4000;
    pub const EMAC_RDES3_PL: u32 = 0x0000_7FFF;
    pub const EMAC_RDES3_BUF1V: u32 = 0x0100_0000;
    pub const EMAC_TDES2_B1L: u32 = 0x0000_3FFF;
    pub const EMAC_DES0_BUF1AP: u32 = 0xFFFF_FFFF;
}
use self::emac_consts::*;

#[cfg(feature = "ptp")]
use crate::ptp::{Timestamp, MAX_PTP_FOLLOWERS, PTP_MAX_SIZE};

/// A struct to store the PTP frame and clock_identity
#[derive(Clone, Copy)]
#[cfg(feature = "ptp")]
pub struct PtpFrame {
    pub buffer: [u8; PTP_MAX_SIZE],
    pub clock_identity: u64,
    pub meta_option: Option<smoltcp::phy::PacketMeta>,
}

#[cfg(feature = "ptp")]
impl PtpFrame{
    pub const fn new() -> Self {
        Self {
            buffer: [0u8; PTP_MAX_SIZE],
            clock_identity: 0,
            meta_option: None,
        }
    }
}

/// A struct to store the packet meta and the timestamp
#[derive(Clone, Copy)]
#[repr(C, packed)]
#[cfg(feature = "ptp")]
pub struct PacketInfo {
    packet_meta: Option<smoltcp::phy::PacketMeta>,
    timestamp: Option<Timestamp>,
}

#[derive(Clone, Copy, PartialEq)]
#[cfg(feature = "ptp")]
pub struct PacketMetaNotFound;

#[cfg(feature = "ptp")]
impl Default for PacketInfo {
    fn default() -> Self {
        Self::new()
    }
}

#[cfg(feature = "ptp")]
impl PacketInfo {
    pub const fn new() -> Self {
        Self {
            packet_meta: None,
            timestamp: None,
        }
    }

    pub fn set_meta_and_clear_ts(&mut self, packet_meta: Option<smoltcp::phy::PacketMeta>) {
        self.packet_meta = packet_meta;
        self.timestamp = None;
    }

    pub fn meta(&self) -> Option<smoltcp::phy::PacketMeta> {
        self.packet_meta 
    }

    pub fn ts(&self) -> Option<Timestamp> {
        self.timestamp
    }

    pub fn set_ts(&mut self, timestamp: Option<Timestamp>) {
        self.timestamp = timestamp;
    }
}
/// Transmit Descriptor representation
///
/// * tdes0: transmit buffer address
/// * tdes1:
/// * tdes2: buffer lengths
/// * tdes3: control and payload/frame length
///
/// Note that Copy and Clone are derived to support initialising an
/// array of TDes, but you may not move a TDes after its address has
/// been given to the ETH_DMA engine.
#[derive(Copy, Clone)]
#[repr(C, packed)]
struct TDes {
    tdes0: u32,
    tdes1: u32,
    tdes2: u32,
    tdes3: u32,
}

impl TDes {
    /// Initialises this TDes to point at the given buffer.
    pub fn init(&mut self) {
        self.tdes0 = 0;
        self.tdes1 = 0;
        self.tdes2 = 0;
        self.tdes3 = 0; // Owned by us
    }

    /// Return true if this TDes is not currently owned by the DMA
    pub fn available(&self) -> bool {
        self.tdes3 & EMAC_DES3_OWN == 0
    }
}

/// Store a ring of TDes and associated buffers
#[repr(C, packed)]
struct TDesRing<const TD: usize> {
    td: [TDes; TD],
    tbuf: [[u32; ETH_BUF_SIZE / 4]; TD],
    #[cfg(feature = "ptp")]
    tinfo: [PacketInfo; TD],
    tdidx: usize,
}

impl<const TD: usize> TDesRing<TD> {
    const fn new() -> Self {
        Self {
            td: [TDes {
                tdes0: 0,
                tdes1: 0,
                tdes2: 0,
                tdes3: 0,
            }; TD],
            tbuf: [[0; ETH_BUF_SIZE / 4]; TD],
            #[cfg(feature = "ptp")]
            tinfo: [PacketInfo::new(); TD],
            tdidx: 0,
        }
    }

    /// Initialise this TDesRing. Assume TDesRing is corrupt
    ///
    /// The current memory address of the buffers inside this TDesRing
    /// will be stored in the descriptors, so ensure the TDesRing is
    /// not moved after initialisation.
    pub fn init(&mut self) {
        for x in 0..TD {
            self.td[x].init();
        }
        self.tdidx = 0;

        // Initialise pointers in the DMA engine. (There will be a memory barrier later
        // before the DMA engine is enabled.)
        unsafe {
            let dma = &*stm32::ETHERNET_DMA::ptr();
            dma.dmactx_dlar
                .write(|w| w.bits(&self.td[0] as *const _ as u32));
            dma.dmactx_rlr.write(|w| w.tdrl().bits(TD as u16 - 1));
            dma.dmactx_dtpr
                .write(|w| w.bits(&self.td[0] as *const _ as u32));
        }
    }

    /// Return true if a TDes is available for use
    pub fn available(&self) -> bool {
        self.td[self.tdidx].available()
    }

    /// Release the next TDes to the DMA engine for transmission
    pub fn release(&mut self) {
        let x = self.tdidx;
        assert!(self.td[x].tdes3 & EMAC_DES3_OWN == 0); // Owned by us

        let address = ptr::addr_of!(self.tbuf[x]) as u32;

        // Read format
        self.td[x].tdes0 = address; // Buffer 1
        self.td[x].tdes1 = 0; // Not used
        assert!(self.td[x].tdes2 & !(EMAC_TDES2_B1L | EMAC_TDES2_TTSE)== 0); // Not used
        assert!(self.td[x].tdes2 & EMAC_TDES2_B1L > 0); // Length must be valid
        self.td[x].tdes3 = 0;
        self.td[x].tdes3 |= EMAC_DES3_FD; // FD: Contains first buffer of packet
        self.td[x].tdes3 |= EMAC_DES3_LD; // LD: Contains last buffer of packet
        self.td[x].tdes3 |= EMAC_DES3_OWN; // Give the DMA engine ownership

        // Ensure changes to the descriptor are committed before
        // DMA engine sees tail pointer store
        cortex_m::asm::dsb();

        // Move the tail pointer (TPR) to the next descriptor
        let x = (x + 1) % TD;
        unsafe {
            let dma = &*stm32::ETHERNET_DMA::ptr();
            dma.dmactx_dtpr
                .write(|w| w.bits(&(self.td[x]) as *const _ as u32));
        }

        self.tdidx = x;
    }

    /// Access the buffer pointed to by the next TDes
    pub unsafe fn buf_as_slice_mut(&mut self, length: usize) -> &mut [u8] {
        let x = self.tdidx;

        // Set address in descriptor
        self.td[x].tdes0 = ptr::addr_of!(self.tbuf[x]) as u32; // Buffer 1

        // Set length in descriptor
        let len = core::cmp::min(length, ETH_BUF_SIZE);
        self.td[x].tdes2 = (length as u32) & EMAC_TDES2_B1L;

        // Create a raw pointer in place without an intermediate reference. Use
        // this to return a slice from the packed buffer
        let addr = ptr::addr_of_mut!(self.tbuf[x]) as *mut _;
        core::slice::from_raw_parts_mut(addr, len)
    }

    #[cfg(feature = "ptp")]
    pub fn poll_timestamp(
        &self,
        packet_meta: &smoltcp::phy::PacketMeta,
    ) -> Poll<Result<Option<Timestamp>, PacketMetaNotFound>> {
        for (idx, info) in self.tinfo.into_iter().enumerate() {
            if match info.meta() {
                Some(smoltcp::phy::PacketMeta {id, ..}) => id == packet_meta.id,
                _ => false,
            } {
                if self.td[idx].available() {
                    let timestamp = self.get_timestamp();
                    return Poll::Ready(Ok(timestamp))
                } else {
                    return Poll::Pending
                }
            }
        }
        Poll::Ready(Err(PacketMetaNotFound))
    }

    #[cfg(feature = "ptp")]
    pub fn enable_ptp_with_id(&mut self, packet_meta: Option<smoltcp::phy::PacketMeta>) {
        if packet_meta.is_some() {
            self.td[self.tdidx].tdes2 |= EMAC_TDES2_TTSE;
        }
        self.tinfo[self.tdidx].set_meta_and_clear_ts(packet_meta);
    }

    #[cfg(feature = "ptp")]
    pub fn get_timestamp(&self) -> Option<Timestamp> {
        let contains_timestamp = 
            (self.td[self.tdidx].tdes3 & EMAC_TDES3_TTSS) == EMAC_TDES3_TTSS;
        let owned = (self.td[self.tdidx].tdes3 & EMAC_DES3_OWN) == EMAC_DES3_OWN;
        let is_last = (self.td[self.tdidx].tdes3 & EMAC_DES3_LD) == EMAC_DES3_LD;

        if !owned && contains_timestamp && is_last {
            let (low, high) = (self.td[self.tdidx].tdes0, self.td[self.tdidx].tdes1);
            Some(Timestamp::from_parts(high, low))
        } else {
            None
        }
    }
}

/// Receive Descriptor representation
///
/// * rdes0: recieve buffer address
/// * rdes1:
/// * rdes2:
/// * rdes3: OWN and Status
///
/// Note that Copy and Clone are derived to support initialising an
/// array of RDes, but you may not move a RDes after its address has
/// been given to the ETH_DMA engine.
#[derive(Copy, Clone)]
#[repr(C, packed)]
struct RDes {
    rdes0: u32,
    rdes1: u32,
    rdes2: u32,
    rdes3: u32,
}

impl RDes {
    /// Initialises RDes
    pub fn init(&mut self) {
        self.rdes0 = 0;
        self.rdes1 = 0;
        self.rdes2 = 0;
        self.rdes3 = 0; // Owned by us
    }

    /// Return true if this RDes is acceptable to us
    pub fn valid(&self) -> bool {
        // Write-back descriptor is valid if:
        //
        // Contains first buffer of packet AND contains last buf of
        // packet AND no errors AND not a contex descriptor
        self.rdes3
            & (EMAC_DES3_FD | EMAC_DES3_LD | EMAC_DES3_ES | EMAC_DES3_CTXT)
            == (EMAC_DES3_FD | EMAC_DES3_LD)
    }

    /// Return true if this RDes is not currently owned by the DMA
    pub fn available(&self) -> bool {
        self.rdes3 & EMAC_DES3_OWN == 0 // Owned by us
    }
}

/// Store a ring of RDes and associated buffers
#[repr(C, packed)]
struct RDesRing<const RD: usize> {
    rd: [RDes; RD],
    rbuf: [[u32; ETH_BUF_SIZE / 4]; RD],
    #[cfg(feature = "ptp")]
    rinfo: [PacketInfo; RD],
    rdidx: usize,
}

impl<const RD: usize> RDesRing<RD> {
    const fn new() -> Self {
        Self {
            rd: [RDes {
                rdes0: 0,
                rdes1: 0,
                rdes2: 0,
                rdes3: 0,
            }; RD],
            rbuf: [[0; ETH_BUF_SIZE / 4]; RD],
            #[cfg(feature = "ptp")]
            rinfo: [PacketInfo::new(); RD],
            rdidx: 0,
        }
    }

    /// Initialise this RDesRing. Assume RDesRing is corrupt
    ///
    /// The current memory address of the buffers inside this RDesRing
    /// will be stored in the descriptors, so ensure the RDesRing is
    /// not moved after initialisation.
    pub fn init(&mut self) {
        for x in 0..RD {
            self.rd[x].init();
        }
        self.rdidx = 0;

        // Initialise pointers in the DMA engine
        unsafe {
            let dma = &*stm32::ETHERNET_DMA::ptr();
            dma.dmacrx_dlar
                .write(|w| w.bits(&self.rd[0] as *const _ as u32));
            dma.dmacrx_rlr.write(|w| w.rdrl().bits(RD as u16 - 1));
        }

        // Release descriptors to the DMA engine
        while self.available() {
            self.release()
        }
    }

    /// Return true if a RDes is available for use
    pub fn available(&self) -> bool {
        self.rd[self.rdidx].available()
    }

    /// Return true if current RDes is valid
    pub fn valid(&self) -> bool {
        self.rd[self.rdidx].valid()
    }

    /// Release the next RDes to the DMA engine
    pub fn release(&mut self) {
        let x = self.rdidx;
        assert!(self.rd[x].rdes3 & EMAC_DES3_OWN == 0); // Owned by us

        let address = ptr::addr_of!(self.rbuf[x]) as u32;

        // Read format
        self.rd[x].rdes0 = address; // Buffer 1
        self.rd[x].rdes1 = 0; // Reserved
        self.rd[x].rdes2 = 0; // Marked as invalid
        self.rd[x].rdes3 = 0;
        self.rd[x].rdes3 |= EMAC_DES3_OWN; // Give the DMA engine ownership
        self.rd[x].rdes3 |= EMAC_RDES3_BUF1V; // BUF1V: 1st buffer address is valid
        self.rd[x].rdes3 |= EMAC_RDES3_IOC; // IOC: Interrupt on complete

        // Ensure changes to the descriptor are committed before
        // DMA engine sees tail pointer store
        cortex_m::asm::dsb();

        // Move the tail pointer (TPR) to this descriptor
        unsafe {
            let dma = &*stm32::ETHERNET_DMA::ptr();
            dma.dmacrx_dtpr
                .write(|w| w.bits(&(self.rd[x]) as *const _ as u32));
        }

        // Update active descriptor
        self.rdidx = (x + 1) % RD;
    }

    /// Access the buffer pointed to by the next RDes
    ///
    /// # Safety
    ///
    /// Ensure that release() is called between subsequent calls to this
    /// function.
    #[allow(clippy::mut_from_ref)]
    pub unsafe fn buf_as_slice_mut(&self) -> &mut [u8] {
        let x = self.rdidx;

        // Write-back format
        let addr = ptr::addr_of!(self.rbuf[x]) as *mut u8;
        let len = (self.rd[x].rdes3 & EMAC_RDES3_PL) as usize;

        let len = core::cmp::min(len, ETH_BUF_SIZE);
        core::slice::from_raw_parts_mut(addr, len)
    }

    #[cfg(feature = "ptp")]
    pub fn timestamp(&self, packet_meta: &smoltcp::phy::PacketMeta) -> Result<Option<Timestamp>, PacketMetaNotFound> {
        for info in self.rinfo {
            if match info.meta() {
                Some(smoltcp::phy::PacketMeta {id, ..}) => id == packet_meta.id,
                _ => false,
            } {
                return Ok(info.ts())
            }
        }
        Err(PacketMetaNotFound)
    }

    #[cfg(feature = "ptp")]
    pub fn set_meta_and_clear_ts(&mut self, packet_meta: Option<smoltcp::phy::PacketMeta>) {
        self.rinfo[self.rdidx].set_meta_and_clear_ts(packet_meta)
    }

    #[cfg(feature = "ptp")]
    pub fn was_timestamped(&self) -> bool {
        ((self.rd[self.rdidx + 1].rdes3 & EMAC_DES3_CTXT) == EMAC_DES3_CTXT) // next one is context!
            && ((self.rd[self.rdidx].rdes1 & EMAC_RDES1_TSA) == EMAC_RDES1_TSA) // 
            && (self.rd[self.rdidx].rdes3 & EMAC_DES3_LD) == EMAC_DES3_LD // is last
    }

    #[cfg(feature = "ptp")]
    pub fn read_timestamp_from_next(&self) -> Option<Timestamp> {
        if !((self.rd[self.rdidx + 1].rdes3 & EMAC_DES3_OWN) == EMAC_DES3_OWN) { // if not is owned
            let (high, low) = (self.rd[self.rdidx + 1].rdes1, self.rd[self.rdidx+1].rdes0);
            Some(Timestamp::from_parts(high, low))
        } else {
            None
        }
    }

    #[cfg(feature = "ptp")]
    pub fn attach_timestamp(&mut self, timestamp: Option<Timestamp>) {
        self.rinfo[self.rdidx].set_ts(timestamp);
    }

    #[cfg(feature = "ptp")]
    pub fn release_timestamp_desc(&mut self) {
        let x = self.rdidx + 1;

        assert!(self.rd[x].rdes3 & EMAC_DES3_OWN == 0); // Owned by us

        let address = ptr::addr_of!(self.rbuf[x]) as u32;

        // Read format
        self.rd[x].rdes0 = address; // Buffer 1
        self.rd[x].rdes1 = 0; // Reserved
        self.rd[x].rdes2 = 0; // Marked as invalid
        self.rd[x].rdes3 = 0;
        self.rd[x].rdes3 |= EMAC_DES3_OWN; // Give the DMA engine ownership
        self.rd[x].rdes3 |= EMAC_RDES3_BUF1V; // BUF1V: 1st buffer address is valid
        self.rd[x].rdes3 |= EMAC_RDES3_IOC; // IOC: Interrupt on complete

        // Ensure changes to the descriptor are committed before
        // DMA engine sees tail pointer store
        // cortex_m::asm::dsb();

        // // Move the tail pointer (TPR) to this descriptor
        // unsafe {
        //     let dma = &*stm32::ETHERNET_DMA::ptr();
        //     dma.dmacrx_dtpr
        //         .write(|w| w.bits(&(self.rd[x]) as *const _ as u32));
        // }

    }
}

pub struct DesRing<const TD: usize, const RD: usize> {
    tx: TDesRing<TD>,
    rx: RDesRing<RD>,
}
impl<const TD: usize, const RD: usize> DesRing<TD, RD> {
    pub const fn new() -> Self {
        DesRing {
            tx: TDesRing::new(),
            rx: RDesRing::new(),
        }
    }
}
impl<const TD: usize, const RD: usize> Default for DesRing<TD, RD> {
    fn default() -> Self {
        Self::new()
    }
}

///
/// Ethernet DMA
///
pub struct EthernetDMA<const TD: usize, const RD: usize> {
    ring: &'static mut DesRing<TD, RD>,
    eth_dma: stm32::ETHERNET_DMA,

    #[cfg(feature = "ptp")]
    packet_meta_counter: u32,
    #[cfg(feature = "ptp")]
    pub ptp_frame_buffer: [PtpFrame; MAX_PTP_FOLLOWERS],
    #[cfg(feature = "ptp")]
    pub write_pos: usize,
}

#[cfg(feature = "ptp")]
impl <const TD: usize, const RD: usize> EthernetDMA<TD, RD> {
    pub fn next_packet_meta(&mut self) -> smoltcp::phy::PacketMeta {
        let mut meta = smoltcp::phy::PacketMeta::default();
        meta.id = self.packet_meta_counter;
        self.packet_meta_counter += 1;
        meta
    }
    
    pub fn rx_timestamp(
        &self,
        packet_meta: &smoltcp::phy::PacketMeta,
    ) -> Result<Option<Timestamp>, PacketMetaNotFound> {
        self.ring.rx.timestamp(packet_meta)
    }

    pub fn poll_tx_timestamp(
        &self,
        packet_meta: &smoltcp::phy::PacketMeta,
    ) -> Poll<Result<Option<Timestamp>, PacketMetaNotFound>> {
        self.ring.tx.poll_timestamp(packet_meta)
    }

}

///
/// Ethernet MAC
///
pub struct EthernetMAC {
    eth_mac: stm32::ETHERNET_MAC,
    eth_phy_addr: u8,
    clock_range: u8,
}

/// Create and initialise the ethernet driver.
///
/// You must move in ETH_MAC, ETH_MTL, ETH_DMA.
///
/// Sets up the descriptor structures, sets up the peripheral
/// clocks and GPIO configuration, and configures the ETH MAC and
/// DMA peripherals. Automatically sets slew rate to VeryHigh.
/// If you wish to use another configuration, please see
/// [new_unchecked](new_unchecked).
///
/// This method does not initialise the external PHY. However it does return an
/// [EthernetMAC](EthernetMAC) which implements the
/// [StationManagement](super::StationManagement) trait. This can be used to
/// communicate with the external PHY.
///
/// # Safety
///
/// `EthernetDMA` shall not be moved as it is initialised here
#[allow(clippy::too_many_arguments)]
pub fn new<const TD: usize, const RD: usize>(
    eth_mac: stm32::ETHERNET_MAC,
    eth_mtl: stm32::ETHERNET_MTL,
    eth_dma: stm32::ETHERNET_DMA,
    mut pins: impl PinsRMII,
    ring: &'static mut DesRing<TD, RD>,
    mac_addr: EthernetAddress,
    prec: rec::Eth1Mac,
    clocks: &CoreClocks,
) -> (EthernetDMA<TD, RD>, EthernetMAC) {
    pins.set_speed(Speed::VeryHigh);
    unsafe {
        new_unchecked(eth_mac, eth_mtl, eth_dma, ring, mac_addr, prec, clocks)
    }
}

/// Create and initialise the ethernet driver.
///
/// You must move in ETH_MAC, ETH_MTL, ETH_DMA.
///
/// Sets up the descriptor structures, sets up the peripheral
/// clocks and GPIO configuration, and configures the ETH MAC and
/// DMA peripherals.
///
/// This method does not initialise the external PHY. However it does return an
/// [EthernetMAC](EthernetMAC) which implements the
/// [StationManagement](super::StationManagement) trait. This can be used to
/// communicate with the external PHY.
///
/// All the documented interrupts in the `MMC_TX_INTERRUPT_MASK` and
/// `MMC_RX_INTERRUPT_MASK` registers are masked, since these cause unexpected
/// interrupts after a number of days of heavy ethernet traffic. If these
/// interrupts are desired, you can be unmask them in your own code after this
/// method.
///
/// # Safety
///
/// `EthernetDMA` shall not be moved as it is initialised here
pub unsafe fn new_unchecked<const TD: usize, const RD: usize>(
    eth_mac: stm32::ETHERNET_MAC,
    eth_mtl: stm32::ETHERNET_MTL,
    eth_dma: stm32::ETHERNET_DMA,
    ring: &'static mut DesRing<TD, RD>,
    mac_addr: EthernetAddress,
    prec: rec::Eth1Mac,
    clocks: &CoreClocks,
) -> (EthernetDMA<TD, RD>, EthernetMAC) {
    // RCC
    {
        let rcc = &*stm32::RCC::ptr();
        let syscfg = &*stm32::SYSCFG::ptr();

        // Ensure syscfg is enabled (for PMCR)
        rcc.apb4enr.modify(|_, w| w.syscfgen().set_bit());

        // AHB1 ETH1MACEN
        prec.enable();

        // Also need to enable the transmission and reception clocks, which
        // don't have prec objects. They don't have prec objects because they
        // can't be reset.
        rcc.ahb1enr
            .modify(|_, w| w.eth1txen().set_bit().eth1rxen().set_bit());

        syscfg.pmcr.modify(|_, w| w.epis().bits(0b100)); // RMII
    }

    // reset ETH_MAC - write 1 then 0
    //rcc.ahb1rstr.modify(|_, w| w.eth1macrst().set_bit());
    //rcc.ahb1rstr.modify(|_, w| w.eth1macrst().clear_bit());

    cortex_m::interrupt::free(|_cs| {
<<<<<<< HEAD
        // Reset ETH_DMA - write 1 and wait for 0.
=======
        // reset ETH_DMA - write 1 and wait for 0
>>>>>>> 9c596cd4
        eth_dma.dmamr.modify(|_, w| w.swr().set_bit());
        while eth_dma.dmamr.read().swr().bit_is_set() {}

        // 200 MHz
        eth_mac
            .mac1ustcr
            .modify(|_, w| w.tic_1us_cntr().bits(200 - 1));

        // Configuration Register
        eth_mac.maccr.modify(|_, w| {
            w.arpen()
                .clear_bit()
                .ipc()
                .set_bit()
                .ipg()
                .bits(0b000) // 96 bit
                .ecrsfd()
                .clear_bit()
                .dcrs()
                .clear_bit()
                .bl()
                .bits(0b00) // 19
                .prelen()
                .bits(0b00) // 7
                // CRC stripping for Type frames
                .cst()
                .set_bit()
                // Fast Ethernet speed
                .fes()
                .set_bit()
                // Duplex mode
                .dm()
                .set_bit()
                // Automatic pad/CRC stripping
                .acs()
                .set_bit()
                // Retry disable in half-duplex mode
                .dr()
                .set_bit()
        });
        eth_mac.macecr.modify(|_, w| {
            w.eipgen()
                .clear_bit()
                .usp()
                .clear_bit()
                .spen()
                .clear_bit()
                .dcrcc()
                .clear_bit()
        });
        // Set the MAC address.
        // Writes to LR trigger both registers to be loaded into the MAC,
        // so write to LR last.
        eth_mac.maca0hr.write(|w| {
            w.addrhi().bits(
                u16::from(mac_addr.0[4]) | (u16::from(mac_addr.0[5]) << 8),
            )
        });
        eth_mac.maca0lr.write(|w| {
            w.addrlo().bits(
                u32::from(mac_addr.0[0])
                    | (u32::from(mac_addr.0[1]) << 8)
                    | (u32::from(mac_addr.0[2]) << 16)
                    | (u32::from(mac_addr.0[3]) << 24),
            )
        });

        #[cfg(feature = "ptp")]
        let pm_value = true;
        #[cfg(not(feature = "ptp"))]
        let pm_value = false;

        // frame filter register
        eth_mac.macpfr.modify(|_, w| {
            w.dntu()
                .clear_bit()
                .ipfe()
                .clear_bit()
                .vtfe()
                .clear_bit()
                .hpf()
                .clear_bit()
                .saf()
                .clear_bit()
                .saif()
                .clear_bit()
                .pcf()
                .bits(0b00)
                .dbf()
                .clear_bit()
                .pm()
                .bit(pm_value)
                .daif()
                .clear_bit()
                .hmc()
                .clear_bit()
                .huc()
                .clear_bit()
                // Receive All
                .ra()
                .clear_bit()
                // Promiscuous mode
                .pr()
                .clear_bit()
        });
        eth_mac.macwtr.write(|w| w.pwe().clear_bit());
        // Flow Control Register
        eth_mac.macqtx_fcr.modify(|_, w| {
            // Pause time
            w.pt().bits(0x100)
        });
        eth_mac.macrx_fcr.modify(|_, w| w);

        // Mask away Ethernet MAC MMC RX/TX interrupts. These are statistics
        // counter interrupts and are enabled by default. We need to manually
        // disable various ethernet interrupts so they don't unintentionally
        // hang the device. The user is free to re-enable them later to provide
        // ethernet MAC-related statistics
        eth_mac.mmc_rx_interrupt_mask.modify(|_, w| {
            w.rxlpiuscim()
                .set_bit()
                .rxucgpim()
                .set_bit()
                .rxalgnerpim()
                .set_bit()
                .rxcrcerpim()
                .set_bit()
        });

        eth_mac.mmc_tx_interrupt_mask.modify(|_, w| {
            w.txlpiuscim()
                .set_bit()
                .txgpktim()
                .set_bit()
                .txmcolgpim()
                .set_bit()
                .txscolgpim()
                .set_bit()
        });
        // TODO: The MMC_TX/RX_INTERRUPT_MASK registers incorrectly mark
        // LPITRCIM as read-only, so svd2rust doens't generate bindings to
        // modify them. Instead, as a workaround, we manually manipulate the
        // bits
        eth_mac
            .mmc_tx_interrupt_mask
            .modify(|r, w| w.bits(r.bits() | (1 << 27)));
        eth_mac
            .mmc_rx_interrupt_mask
            .modify(|r, w| w.bits(r.bits() | (1 << 27)));

        eth_mtl.mtlrx_qomr.modify(|_, w| {
            w
                // Receive store and forward
                .rsf()
                .set_bit()
                // Dropping of TCP/IP checksum error frames disable
                .dis_tcp_ef()
                .clear_bit()
                // Forward error frames
                .fep()
                .clear_bit()
                // Forward undersized good packets
                .fup()
                .clear_bit()
        });
        eth_mtl.mtltx_qomr.modify(|_, w| {
            w
                // Transmit store and forward
                .tsf()
                .set_bit()
        });

        // operation mode register
        eth_dma.dmamr.modify(|_, w| {
            w.intm()
                .bits(0b00)
                // Rx Tx priority ratio 2:1
                .pr()
                .bits(0b001)
                .txpr()
                .clear_bit()
                .da()
                .clear_bit()
        });
        // bus mode register
        eth_dma.dmasbmr.modify(|_, w| {
            // Address-aligned beats
            w.aal()
                .set_bit()
                // Fixed burst
                .fb()
                .set_bit()
        });
        eth_dma
            .dmaccr
            .modify(|_, w| w.dsl().bits(0).pblx8().clear_bit().mss().bits(536));
        eth_dma.dmactx_cr.modify(|_, w| {
            w
                // Tx DMA PBL
                .txpbl()
                .bits(32)
                .tse()
                .clear_bit()
                // Operate on second frame
                .osf()
                .clear_bit()
        });

        eth_dma.dmacrx_cr.modify(|_, w| {
            w
                // receive buffer size
                .rbsz()
                .bits(ETH_BUF_SIZE as u16)
                // Rx DMA PBL
                .rxpbl()
                .bits(32)
                // Disable flushing of received frames
                .rpf()
                .clear_bit()
        });

        // Initialise DMA descriptors
        ring.tx.init();
        ring.rx.init();

        // Ensure the DMA descriptors are committed
        cortex_m::asm::dsb();

        // Manage MAC transmission and reception
        eth_mac.maccr.modify(|_, w| {
            w.re()
                .bit(true) // Receiver Enable
                .te()
                .bit(true) // Transmiter Enable
        });
        eth_mtl.mtltx_qomr.modify(|_, w| w.ftq().set_bit());

        // Manage DMA transmission and reception
        eth_dma.dmactx_cr.modify(|_, w| w.st().set_bit());
        eth_dma.dmacrx_cr.modify(|_, w| w.sr().set_bit());

        eth_dma
            .dmacsr
            .modify(|_, w| w.tps().set_bit().rps().set_bit());
    });

    // MAC layer

    // Set the MDC clock frequency in the range 1MHz - 2.5MHz
    let hclk_mhz = clocks.hclk().raw() / 1_000_000;
    let csr_clock_range = match hclk_mhz {
        0..=34 => 2,    // Divide by 16
        35..=59 => 3,   // Divide by 26
        60..=99 => 0,   // Divide by 42
        100..=149 => 1, // Divide by 62
        150..=249 => 4, // Divide by 102
        250..=310 => 5, // Divide by 124
        _ => panic!(
            "HCLK results in MDC clock > 2.5MHz even for the \
             highest CSR clock divider"
        ),
    };

    let mac = EthernetMAC {
        eth_mac,
        eth_phy_addr: 0,
        clock_range: csr_clock_range,
    };

    let dma = EthernetDMA { 
        ring, 
        eth_dma,
        #[cfg(feature = "ptp")]
        packet_meta_counter: 0,
        #[cfg(feature = "ptp")]
        ptp_frame_buffer: [PtpFrame::new(); MAX_PTP_FOLLOWERS],
        #[cfg(feature = "ptp")]
        write_pos: 0,
    };

    (dma, mac)
}

impl EthernetMAC {
    /// Sets the SMI address to use for the PHY
    pub fn set_phy_addr(self, eth_phy_addr: u8) -> Self {
        Self {
            eth_mac: self.eth_mac,
            eth_phy_addr,
            clock_range: self.clock_range,
        }
    }
}

/// PHY Operations
impl StationManagement for EthernetMAC {
    /// Read a register over SMI.
    fn smi_read(&mut self, reg: u8) -> u16 {
        while self.eth_mac.macmdioar.read().mb().bit_is_set() {}
        self.eth_mac.macmdioar.modify(|_, w| unsafe {
            w.pa()
                .bits(self.eth_phy_addr)
                .rda()
                .bits(reg)
                .goc()
                .bits(0b11) // read
                .cr()
                .bits(self.clock_range)
                .mb()
                .set_bit()
        });
        while self.eth_mac.macmdioar.read().mb().bit_is_set() {}
        self.eth_mac.macmdiodr.read().md().bits()
    }

    /// Write a register over SMI.
    fn smi_write(&mut self, reg: u8, val: u16) {
        while self.eth_mac.macmdioar.read().mb().bit_is_set() {}
        self.eth_mac
            .macmdiodr
            .write(|w| unsafe { w.md().bits(val) });
        self.eth_mac.macmdioar.modify(|_, w| unsafe {
            w.pa()
                .bits(self.eth_phy_addr)
                .rda()
                .bits(reg)
                .goc()
                .bits(0b01) // write
                .cr()
                .bits(self.clock_range)
                .mb()
                .set_bit()
        });
        while self.eth_mac.macmdioar.read().mb().bit_is_set() {}
    }
}

/// Define TxToken type and implement consume method
pub struct TxToken<'a, const TD: usize> {
    des_ring: &'a mut TDesRing<TD>,
    #[cfg(feature = "ptp")]
    packet_meta: Option<smoltcp::phy::PacketMeta>,
}

impl<'a, const TD: usize> phy::TxToken for TxToken<'a, TD> {
    fn consume<R, F>(self, len: usize, f: F) -> R
    where
        F: FnOnce(&mut [u8]) -> R,
    {
        assert!(len <= ETH_BUF_SIZE);
        let result = f(unsafe { self.des_ring.buf_as_slice_mut(len) });
        #[cfg(feature = "ptp")]
        self.des_ring.enable_ptp_with_id(self.packet_meta);
        self.des_ring.release();
        result
    }

    #[cfg(feature = "ptp")]
    fn set_meta(&mut self, packet_meta: smoltcp::phy::PacketMeta) {
        self.packet_meta = Some(packet_meta)
    }
}

/// Define RxToken type and implement consume method
pub struct RxToken<'a, const RD: usize> {
    des_ring: &'a mut RDesRing<RD>,
    #[cfg(feature = "ptp")]
    packet_meta: smoltcp::phy::PacketMeta,
    #[cfg(feature = "ptp")]
    ptp_frame: &'a mut PtpFrame,
}

impl<'a, const RD: usize> phy::RxToken for RxToken<'a, RD> {
    fn consume<R, F>(self, f: F) -> R
    where
        F: FnOnce(&mut [u8]) -> R,
    {
        #[cfg(feature = "ptp")]
        {
            // if running state is NOT RUNNING
            // demand poll!!!! otherwise itll stop when timestamp blocking and not start again?!?!
            let eth_dma = unsafe{&*stm32::ETHERNET_DMA::ptr()};
            let status = eth_dma.dmadsr.read().rps0().bits();
            if status == 0b100 || status == 0b000 { //receive descriptor unavailable!
                // demand poll!!!
                eth_dma
                    .dmacrx_dtpr
                    .modify(|r, w| unsafe { w.bits(r.bits()) });
            }
            self.des_ring.set_meta_and_clear_ts(Some(self.packet_meta));
            if self.des_ring.was_timestamped() {
                let timestamp = self.des_ring.read_timestamp_from_next();
                self.des_ring.attach_timestamp(timestamp);
                // self.des_ring.release_timestamp_desc();
            }
        }

        let buf = unsafe { self.des_ring.buf_as_slice_mut() };
        #[cfg(feature = "ptp")]
        {
            let ethertype = u16::from_be_bytes(buf[12..14].try_into().unwrap());
            if ethertype == 0x88F7 {
                let packet_buf = &buf[14..];
                let clock_identity = u64::from_be_bytes(packet_buf[20..28].try_into().unwrap());
                self.ptp_frame.buffer[0..packet_buf.len()].copy_from_slice(packet_buf);
                self.ptp_frame.meta_option = Some(self.packet_meta);
                self.ptp_frame.clock_identity = clock_identity;
            }
        }
        let result = f(buf);
        self.des_ring.release();
        result
    }

    #[cfg(feature = "ptp")]
    fn meta(&self) -> smoltcp::phy::PacketMeta {
        self.packet_meta 
    }
}

/// Implement the smoltcp Device interface
impl<const TD: usize, const RD: usize> phy::Device for EthernetDMA<TD, RD> {
    type RxToken<'a> = RxToken<'a, RD>;
    type TxToken<'a> = TxToken<'a, TD>;

    // Clippy false positive because DeviceCapabilities is non-exhaustive
    #[allow(clippy::field_reassign_with_default)]
    fn capabilities(&self) -> DeviceCapabilities {
        let mut caps = DeviceCapabilities::default();
        // ethernet frame type II (6 smac, 6 dmac, 2 ethertype),
        // sans CRC (4), 1500 IP MTU
        caps.max_transmission_unit = 1514;
        caps.max_burst_size = Some(core::cmp::min(TD, RD));
        caps
    }

    fn receive(
        &mut self,
        _timestamp: Instant,
    ) -> Option<(RxToken<RD>, TxToken<TD>)> {
        // Skip all queued packets with errors.
        while self.ring.rx.available() && !self.ring.rx.valid() {
            self.ring.rx.release()
        }

        if self.ring.rx.available() && self.ring.tx.available() {
            #[cfg(feature = "ptp")]
            let rx_packet_meta = self.next_packet_meta();
            let tokens = Some((
                RxToken {
                    des_ring: &mut self.ring.rx, 
                    #[cfg(feature = "ptp")]
                    packet_meta: rx_packet_meta,
                    #[cfg(feature = "ptp")]
                    ptp_frame: &mut self.ptp_frame_buffer[self.write_pos],
                }, 
                TxToken {
                    des_ring: &mut self.ring.tx, 
                    #[cfg(feature = "ptp")]
                    packet_meta: None
                }
            ));
            #[cfg(feature = "ptp")]
            {
                self.write_pos = (self.write_pos + 1) % MAX_PTP_FOLLOWERS;
            }
            tokens
        } else {
            None
        }
    }

    fn transmit(&mut self, _timestamp: Instant) -> Option<TxToken<TD>> {
        if self.ring.tx.available() {
            #[cfg(feature = "ptp")]
            let tx_packet_meta = Some(self.next_packet_meta());
            Some(
                TxToken {
                    des_ring: &mut self.ring.tx,
                    #[cfg(feature = "ptp")]
                    packet_meta: tx_packet_meta,
                }
            )
        } else {
            None
        }
    }
}

impl<const TD: usize, const RD: usize> EthernetDMA<TD, RD> {
    /// Return the number of packets dropped since this method was
    /// last called
    pub fn number_packets_dropped(&self) -> u32 {
        self.eth_dma.dmacmfcr.read().mfc().bits() as u32
    }
}

/// Clears the Ethernet interrupt flag
///
/// # Safety
///
/// This method implements a single register write to DMACSR
pub unsafe fn interrupt_handler() {
    let eth_dma = &*stm32::ETHERNET_DMA::ptr();
    eth_dma
        .dmacsr
        .write(|w| w.nis().set_bit().ri().set_bit().ti().set_bit());
    // .tbu().set_bit().rbu().set_bit().ais().set_bit()
    let _ = eth_dma.dmacsr.read();
    let _ = eth_dma.dmacsr.read(); // Delay 2 peripheral clocks
}

/// Enables the Ethernet Interrupt. The following interrupts are enabled:
///
/// * Normal Interrupt `NIE`
/// * Receive Interrupt `RIE`
/// * Transmit Interript `TIE`
///
/// # Safety
///
/// This method implements a single RMW to DMACIER
pub unsafe fn enable_interrupt() {
    let eth_dma = &*stm32::ETHERNET_DMA::ptr();
    eth_dma
        .dmacier
        .modify(|_, w| w.nie().set_bit().rie().set_bit().tie().set_bit());
    // .aie().set_bit().rbue().set_bit().tbue().set_bit()
}<|MERGE_RESOLUTION|>--- conflicted
+++ resolved
@@ -700,11 +700,7 @@
     //rcc.ahb1rstr.modify(|_, w| w.eth1macrst().clear_bit());
 
     cortex_m::interrupt::free(|_cs| {
-<<<<<<< HEAD
-        // Reset ETH_DMA - write 1 and wait for 0.
-=======
         // reset ETH_DMA - write 1 and wait for 0
->>>>>>> 9c596cd4
         eth_dma.dmamr.modify(|_, w| w.swr().set_bit());
         while eth_dma.dmamr.read().swr().bit_is_set() {}
 
