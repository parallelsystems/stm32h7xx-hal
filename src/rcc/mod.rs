//! Reset and Clock Control
//!
//! This module configures the RCC unit to provide set frequencies for
//! the input to the SCGU `sys_ck`, the AMBA High-performance Busses
//! and Advanced eXtensible Interface bus `hclk`, the AMBA Peripheral
//! Busses `pclkN` and the peripheral clock `per_ck`.
//!
//! See Fig 46 "Core and bus clock generation" in Reference Manual
//! RM0433 for information (p 336).
//!
//! HSI is 64 MHz.
//! CSI is 4 MHz.
//! HSI48 is 48MHz.
//!
//! # Usage
//!
//! This peripheral is must be used alongside the
//! [`PWR`](../pwr/index.html) peripheral to freeze voltage scaling of the
//! device.
//!
//! A builder pattern is used to specify the state and frequency of
//! possible clocks. The `freeze` method configures the RCC peripheral
//! in a best-effort attempt to generate these clocks. The actual
//! clocks configured are returned in `ccdr.clocks`.
//!
//! No clock specification overrides another. However supplying some
//! clock specifications may influence multiple resulting clocks,
//! including those corresponding to other clock specifications. This
//! is particularly the case for PLL clocks, where the frequencies of
//! adjacent 'P', 'Q, and 'R' clock outputs must have a simple integer
//! fraction relationship.
//!
//! Some clock specifications imply other clock specifications, as follows:
//!
//! * `use_hse(a)` implies `sys_ck(a)`
//!
//! * `sys_ck(b)` implies `pll1_p_ck(b)` unless `b` equals HSI or
//! `use_hse(b)` was specified
//!
//! * `pll1_p_ck(c)` implies `pll1_r_ck(c/2)`, including when
//! `pll1_p_ck` was implied by `sys_ck(c)`.
//!
//! Implied clock specifications can always be overridden by explicitly
//! specifying that clock. If this results in a configuration that cannot
//! be achieved by hardware, `freeze` will panic.
//!
//! # Configuration Example
//!
//! A simple example:
//!
//! ```rust
//!     let dp = pac::Peripherals::take().unwrap();
//!
//!     let pwr = dp.PWR.constrain();
//!     let vos = pwr.freeze();
//!
//!     let rcc = dp.RCC.constrain();
//!     let ccdr = rcc
//!         .sys_ck(96.mhz())
//!         .pclk1(48.mhz())
//!         .freeze(vos, &dp.SYSCFG);
//! ```
//!
//! A more complex example, involving the PLL:
//!
//! ```rust
//!     let dp = pac::Peripherals::take().unwrap();
//!
//!     let pwr = dp.PWR.constrain();
//!     let vos = pwr.freeze();
//!
//!     let rcc = dp.RCC.constrain();
//!     let ccdr = rcc
//!         .sys_ck(200.mhz()) // Implies pll1_p_ck
//!         // For non-integer values, round up. `freeze` will never
//!         // configure a clock faster than that specified.
//!         .pll1_q_ck(33_333_334.hz())
//!         .freeze(vos, &dp.SYSCFG);
//! ```
//!
//! A much more complex example, indicative of real usage with a
//! significant fraction of the STM32H7's capabilities.
//!
//! ```rust
//!     let dp = pac::Peripherals::take().unwrap();
//!
//!     let pwr = dp.PWR.constrain();
//!     let vos = pwr.freeze();
//!
//!     let rcc = dp.RCC.constrain();
//!     let ccdr = rcc
//!         .use_hse(25.mhz()) // XTAL X1
//!         .sys_ck(400.mhz())
//!         .pll1_r_ck(100.mhz()) // for TRACECK
//!         .pll1_q_ck(200.mhz())
//!         .hclk(200.mhz())
//!         .pll3_strategy(PllConfigStrategy::Iterative)
//!         .pll3_p_ck(240.mhz()) // for LTDC
//!         .pll3_q_ck(48.mhz()) // for LTDC
//!         .pll3_r_ck(26_666_667.hz()) // Pixel clock for LTDC
//!         .freeze(vos, &dp.SYSCFG);
//!```
//!
//! # Peripherals
//!
//! The `freeze()` method returns a [Core Clocks Distribution and Reset
//! (CCDR)](struct.Ccdr.html) object. This singleton tells you how the core
//! clocks were actually configured (in
//! [CoreClocks](struct.CoreClocks.html)) and allows you to configure the
//! remaining peripherals (see [PeripheralREC](struct.PeripheralREC.html)).
//!
//!```rust
//! let ccdr = ...; // Returned by `freeze()`, see examples above
//!
//! // Runtime confirmation that hclk really is 200MHz
//! assert_eq!(ccdr.clocks.hclk().0, 200_000_000);
//!
//! // Panics if pll1_q_ck is not running
//! let _ = ccdr.clocks.pll1_q_ck().unwrap();
//!
//! // Enable the clock to a peripheral and reset it
//! ccdr.peripheral.FDCAN.enable().reset();
//!```
//!
//! The [PeripheralREC](struct.PeripheralREC.html) members implement move
//! semantics, so once you have passed them to a constructor they cannot be
//! modified again in safe Rust.
//!
//!```rust
//! // Constructor for custom FDCAN driver
//! my_fdcan(dp.FDCAN,
//!          &ccdr.clocks,         // Immutable reference to core clock state
//!          ccdr.peripheral.FDCAN // Ownership of reset + enable control
//! );
//!
//! // Compile error, value was moved ^^
//! ccdr.peripheral.FDCAN.disable();
//!```
//!
#![deny(missing_docs)]

use crate::pwr::VoltageScale as Voltage;
use crate::stm32::rcc::cfgr::SW_A as SW;
use crate::stm32::rcc::cfgr::TIMPRE_A as TIMPRE;
use crate::stm32::rcc::d1ccipr::CKPERSEL_A as CKPERSEL;
use crate::stm32::rcc::d1cfgr::HPRE_A as HPRE;
use crate::stm32::rcc::pllckselr::PLLSRC_A as PLLSRC;
use crate::stm32::{RCC, SYSCFG};
use crate::time::Hertz;

mod core_clocks;
mod pll;
pub mod rec;

pub use core_clocks::CoreClocks;
pub use pll::{PllConfig, PllConfigStrategy};
pub use rec::{PeripheralREC, ResetEnable};

/// Configuration of the core clocks
pub struct Config {
    hse: Option<u32>,
    sys_ck: Option<u32>,
    per_ck: Option<u32>,
    rcc_hclk: Option<u32>,
    rcc_pclk1: Option<u32>,
    rcc_pclk2: Option<u32>,
    rcc_pclk3: Option<u32>,
    rcc_pclk4: Option<u32>,
    pll1: PllConfig,
    pll2: PllConfig,
    pll3: PllConfig,
}

/// Extension trait that constrains the `RCC` peripheral
pub trait RccExt {
    /// Constrains the `RCC` peripheral so it plays nicely with the
    /// other abstractions
    fn constrain(self) -> Rcc;
}

impl RccExt for RCC {
    fn constrain(self) -> Rcc {
        Rcc {
            config: Config {
                hse: None,
                sys_ck: None,
                per_ck: None,
                rcc_hclk: None,
                rcc_pclk1: None,
                rcc_pclk2: None,
                rcc_pclk3: None,
                rcc_pclk4: None,
                pll1: PllConfig::default(),
                pll2: PllConfig::default(),
                pll3: PllConfig::default(),
            },
            rb: self,
        }
    }
}

/// Constrained RCC peripheral
///
/// Generated by calling `constrain` on the PAC's RCC peripheral.
///
/// ```rust
/// let dp = stm32::Peripherals::take().unwrap();
/// let rcc = dp.RCC.constrain();
/// ```
pub struct Rcc {
    config: Config,
    pub(crate) rb: RCC,
}

/// Core Clock Distribution and Reset (CCDR)
///
/// Generated when the RCC is frozen. The configuration of the Sys_Ck
/// `sys_ck`, CPU Clock `c_ck`, AXI peripheral clock `aclk`, AHB
/// clocks `hclk`, APB clocks `pclkN` and PLL outputs `pllN_X_ck` are
/// frozen. However the distribution of some clocks may still be
/// modified and peripherals enabled / reset by passing this object
/// to other implementations in this stack.
pub struct Ccdr {
    /// A record of the frozen core clock frequencies
    pub clocks: CoreClocks,

    /// Peripheral reset / enable / kernel clock control
    pub peripheral: PeripheralREC,

    // Yes, it lives (locally)! We retain the right to switch most
    // PKSUs on the fly, to fine-tune PLL frequencies, and to enable /
    // reset peripherals.
    //
    // TODO: Remove this once all permitted RCC register accesses
    // after freeze are enumerated in this struct
    /// Raw register block of the RCC.
    pub rb: RCC,
}

<<<<<<< HEAD
macro_rules! ahb_apb_generation {
    ($(($AXBn:ident, $AXBnENR:ident, $axbnenr:ident, $AXBnRSTR:ident, $axbnrstr:ident, $doc:expr)),+) => {
        $(
            #[doc=$doc]
            pub struct $AXBn {
                _0: (),
            }

            impl $AXBn {
                /// Modify the ENR register.
                #[allow(unused)]
                pub fn enr(&mut self) -> &rcc::$AXBnENR {
                    // NOTE(unsafe) this proxy grants exclusive access to this register
                    unsafe { &(*RCC::ptr()).$axbnenr }
                }

                /// Modify the RSTR register.
                #[allow(unused)]
                pub fn rstr(&mut self) -> &rcc::$AXBnRSTR {
                    // NOTE(unsafe) this proxy grants exclusive access to this register
                    unsafe { &(*RCC::ptr()).$axbnrstr }
                }
            }
        )+
    }
}

ahb_apb_generation!(
    (
        AHB1,
        AHB1ENR,
        ahb1enr,
        AHB1RSTR,
        ahb1rstr,
        "AMBA High-performance Bus (AHB1) registers"
    ),
    (
        AHB2,
        AHB2ENR,
        ahb2enr,
        AHB2RSTR,
        ahb2rstr,
        "AMBA High-performance Bus (AHB2) registers"
    ),
    (
        AHB3,
        AHB3ENR,
        ahb3enr,
        AHB3RSTR,
        ahb3rstr,
        "AMBA High-performance Bus (AHB3) registers"
    ),
    (
        AHB4,
        AHB4ENR,
        ahb4enr,
        AHB4RSTR,
        ahb4rstr,
        "AMBA High-performance Bus (AHB4) registers"
    ),
    (
        APB1L,
        APB1LENR,
        apb1lenr,
        APB1LRSTR,
        apb1lrstr,
        "Advanced Peripheral Bus 1L (APB1L) registers"
    ),
    (
        APB1H,
        APB1HENR,
        apb1henr,
        APB1HRSTR,
        apb1hrstr,
        "Advanced Peripheral Bus 1H (APB1H) registers"
    ),
    (
        APB2,
        APB2ENR,
        apb2enr,
        APB2RSTR,
        apb2rstr,
        "Advanced Peripheral Bus 2 (APB2) registers"
    ),
    (
        APB3,
        APB3ENR,
        apb3enr,
        APB3RSTR,
        apb3rstr,
        "Advanced Peripheral Bus 3 (APB3) registers"
    ),
    (
        APB4,
        APB4ENR,
        apb4enr,
        APB4RSTR,
        apb4rstr,
        "Advanced Peripheral Bus 4 (APB4) registers"
    )
);

/// RCC Domain 3 Kernel Clock Configuration Register
pub struct D3CCIPR {
    _0: (),
}

impl D3CCIPR {
    pub(crate) fn kernel_ccip(&mut self) -> &rcc::D3CCIPR {
        unsafe { &(*RCC::ptr()).d3ccipr }
    }
}

=======
>>>>>>> cfde5873
const HSI: u32 = 64_000_000; // Hz
const CSI: u32 = 4_000_000; // Hz
const HSI48: u32 = 48_000_000; // Hz

/// Setter defintion for pclk 1 - 4
macro_rules! pclk_setter {
    ($($name:ident: $pclk:ident,)+) => {
        $(
            /// Set the peripheral clock frequency for APB
            /// peripherals.
            pub fn $name<F>(mut self, freq: F) -> Self
            where
                F: Into<Hertz>,
            {
                self.config.$pclk = Some(freq.into().0);
                self
            }
        )+
    };
}

/// Setter definition for pll 1 - 3 p, q, r
macro_rules! pll_setter {
    ($($pll:ident: [ $($name:ident: $ck:ident,)+ ],)+) => {
        $(
            $(
                /// Set the target clock frequency for PLL output
                pub fn $name<F>(mut self, freq: F) -> Self
                where
                    F: Into<Hertz>,
                {
                    self.config.$pll.$ck = Some(freq.into().0);
                    self
                }
            )+
        )+
    };
}

/// Setter definition for pll 1 - 3 strategy
macro_rules! pll_strategy_setter {
    ($($pll:ident: $name:ident,)+) => {
        $(
            /// Set the PLL divider strategy to be used when the PLL
            /// is configured
            pub fn $name(mut self, strategy: PllConfigStrategy) -> Self
            {
                self.config.$pll.strategy = strategy;
                self
            }
        )+
    }
}

impl Rcc {
    /// Uses HSE (external oscillator) instead of HSI (internal RC
    /// oscillator) as the clock source. Will result in a hang if an
    /// external oscillator is not connected or it fails to start.
    pub fn use_hse<F>(mut self, freq: F) -> Self
    where
        F: Into<Hertz>,
    {
        self.config.hse = Some(freq.into().0);
        self
    }

    /// Set input frequency to the SCGU
    pub fn sys_ck<F>(mut self, freq: F) -> Self
    where
        F: Into<Hertz>,
    {
        self.config.sys_ck = Some(freq.into().0);
        self
    }

    /// Set input frequency to the SCGU - ALIAS
    pub fn sysclk<F>(mut self, freq: F) -> Self
    where
        F: Into<Hertz>,
    {
        self.config.sys_ck = Some(freq.into().0);
        self
    }

    /// Set peripheral clock frequency
    pub fn per_ck<F>(mut self, freq: F) -> Self
    where
        F: Into<Hertz>,
    {
        self.config.per_ck = Some(freq.into().0);
        self
    }

    /// Set the peripheral clock frequency for AHB and AXI
    /// peripherals. There are several gated versions `rcc_hclk[1-4]`
    /// for different power domains, but they are all the same frequency
    pub fn hclk<F>(mut self, freq: F) -> Self
    where
        F: Into<Hertz>,
    {
        self.config.rcc_hclk = Some(freq.into().0);
        self
    }

    pclk_setter! {
        pclk1: rcc_pclk1,
        pclk2: rcc_pclk2,
        pclk3: rcc_pclk3,
        pclk4: rcc_pclk4,
    }

    pll_setter! {
        pll1: [
            pll1_p_ck: p_ck,
            pll1_q_ck: q_ck,
            pll1_r_ck: r_ck,
        ],
        pll2: [
            pll2_p_ck: p_ck,
            pll2_q_ck: q_ck,
            pll2_r_ck: r_ck,
        ],
        pll3: [
            pll3_p_ck: p_ck,
            pll3_q_ck: q_ck,
            pll3_r_ck: r_ck,
        ],
    }

    pll_strategy_setter! {
        pll1: pll1_strategy,
        pll2: pll2_strategy,
        pll3: pll3_strategy,
    }
}

/// Divider calculator for pclk 1 - 4
///
/// Also calulate tim[xy]_ker_clk if there are timers on this bus
macro_rules! ppre_calculate {
    ($(($ppre:ident, $bits:ident): ($self: ident, $hclk: ident,
                                    $pclk: ident, $max: ident
                                    $(,$rcc_tim_ker_clk:ident, $timpre:ident)*),)+) => {
        $(
            // Get intended rcc_pclkN frequency
            let $pclk: u32 = $self.config
                .$pclk
                .unwrap_or_else(|| core::cmp::min($max, $hclk / 2));

            // Calculate suitable divider
            let ($bits, $ppre) = match ($hclk + $pclk - 1) / $pclk
            {
                0 => unreachable!(),
                1 => (0b000, 1 as u8),
                2 => (0b100, 2),
                3..=5 => (0b101, 4),
                6..=11 => (0b110, 8),
                _ => (0b111, 16),
            };

            // Calculate real APBn clock
            let $pclk = $hclk / u32::from($ppre);

            // Check in range
            assert!($pclk <= $max);

            $(
                let $rcc_tim_ker_clk = match ($bits, &$timpre)
                {
                    (0b101, TIMPRE::DEFAULTX2) => $hclk / 2,
                    (0b110, TIMPRE::DEFAULTX4) => $hclk / 2,
                    (0b110, TIMPRE::DEFAULTX2) => $hclk / 4,
                    (0b111, TIMPRE::DEFAULTX4) => $hclk / 4,
                    (0b111, TIMPRE::DEFAULTX2) => $hclk / 8,
                    _ => $hclk,
                };
            )*
        )+
    };
}

impl Rcc {
    fn flash_setup(rcc_aclk: u32, vos: Voltage) {
        use crate::stm32::FLASH;
        let rcc_aclk_mhz = rcc_aclk / 1_000_000;

        // See RM0433 Table 13. FLASH recommended number of wait
        // states and programming delay
        let (wait_states, progr_delay) = match vos {
            // VOS 1 range VCORE 1.15V - 1.26V
            Voltage::Scale0 | Voltage::Scale1 => match rcc_aclk_mhz {
                0..=69 => (0, 0),
                70..=139 => (1, 1),
                140..=184 => (2, 1),
                185..=209 => (2, 2),
                210..=224 => (3, 2),
                _ => (7, 3),
            },
            // VOS 2 range VCORE 1.05V - 1.15V
            Voltage::Scale2 => match rcc_aclk_mhz {
                0..=54 => (0, 0),
                55..=109 => (1, 1),
                110..=164 => (2, 1),
                165..=224 => (3, 2),
                225 => (4, 2),
                _ => (7, 3),
            },
            // VOS 3 range VCORE 0.95V - 1.05V
            Voltage::Scale3 => match rcc_aclk_mhz {
                0..=44 => (0, 0),
                45..=89 => (1, 1),
                90..=134 => (2, 1),
                135..=179 => (3, 2),
                180..=224 => (4, 2),
                _ => (7, 3),
            },
        };

        let flash = unsafe { &(*FLASH::ptr()) };
        // Adjust flash wait states
        flash.acr.write(|w| unsafe {
            w.wrhighfreq().bits(progr_delay).latency().bits(wait_states)
        });
        while flash.acr.read().latency().bits() != wait_states {}
    }

    /// Setup sys_ck
    /// Returns sys_ck frequency, and a pll1_p_ck
    fn sys_ck_setup(&self) -> (Hertz, Option<u32>, bool) {
        // Compare available with wanted clocks
        let srcclk = self.config.hse.unwrap_or(HSI); // Available clocks
        let sys_ck = self.config.sys_ck.unwrap_or(srcclk);

        // The requested system clock is not the immediately available
        // HSE/HSI clock. Perhaps there are other ways of obtaining
        // the requested system clock (such as `HSIDIV`) but we will
        // ignore those for now.
        if sys_ck != srcclk {
            // Therefore we must use pll1_p_ck
            let pll1_p_ck = match self.config.pll1.p_ck {
                Some(p_ck) => {
                    assert!(p_ck == sys_ck,
                            "Error: Cannot set pll1_p_ck independently as it must be used to generate sys_ck");
                    Some(p_ck)
                }
                None => Some(sys_ck),
            };

            (Hertz(sys_ck), pll1_p_ck, true)
        } else {
            // sys_ck is derived directly from a source clock
            // (HSE/HSI). pll1_p_ck can be as requested
            (Hertz(sys_ck), self.config.pll1.p_ck, false)
        }
    }

    /// Setup traceclk
    /// Returns a pll1_r_ck
    fn traceclk_setup(
        &self,
        sys_use_pll1_p: bool,
        pll1_p_ck: Option<u32>,
    ) -> Option<u32> {
        match (sys_use_pll1_p, self.config.pll1.r_ck) {
            // pll1_p_ck selected as system clock but pll1_r_ck not
            // set. The traceclk mux is synchronous with the system
            // clock mux, but has pll1_r_ck as an input. In order to
            // keep traceclk running, we force a pll1_r_ck.
            (true, None) => Some(pll1_p_ck.unwrap() / 2),
            // Either pll1 not selected as system clock, free choice
            // of pll1_r_ck. Or pll1 is selected, assume user has set
            // a suitable pll1_r_ck frequency.
            _ => self.config.pll1.r_ck,
        }
    }

    /// Freeze the core clocks, returning a Core Clocks Distribution
    /// and Reset (CCDR) structure. The actual frequency of the clocks
    /// configured is returned in the `clocks` member of the CCDR
    /// structure.
    ///
    /// Note that `freeze` will never result in a clock _faster_ than
    /// that specified. It may result in a clock that is a factor of [1,
    /// 2) slower.
    ///
    /// `syscfg` is required to enable the I/O compensation cell.
    ///
    /// # Panics
    ///
    /// If a clock specification cannot be achieved within the
    /// hardware specification then this function will panic. This
    /// function may also panic if a clock specification can be
    /// achieved, but the mechanism for doing so is not yet
    /// implemented here.
    pub fn freeze(self, vos: Voltage, syscfg: &SYSCFG) -> Ccdr {
        let rcc = &self.rb;

        // We do not reset RCC here. This routine must assert when
        // the previous state of the RCC peripheral is unacceptable.

        // sys_ck from PLL if needed, else HSE or HSI
        let (sys_ck, pll1_p_ck, sys_use_pll1_p) = self.sys_ck_setup();

        // Configure traceclk from PLL if needed
        let pll1_r_ck = self.traceclk_setup(sys_use_pll1_p, pll1_p_ck);

        // Configure PLL1
        let pll1_config = PllConfig {
            strategy: self.config.pll1.strategy,
            p_ck: pll1_p_ck,
            q_ck: self.config.pll1.q_ck,
            r_ck: pll1_r_ck,
        };
        let (pll1_p_ck, pll1_q_ck, pll1_r_ck) =
            self.pll1_setup(rcc, &pll1_config);
        // Configure PLL2
        let (pll2_p_ck, pll2_q_ck, pll2_r_ck) =
            self.pll2_setup(rcc, &self.config.pll2);
        // Configure PLL3
        let (pll3_p_ck, pll3_q_ck, pll3_r_ck) =
            self.pll3_setup(rcc, &self.config.pll3);

        // hsi_ck = HSI. This routine does not support HSIDIV != 1. To
        // do so it would need to ensure all PLLxON bits are clear
        // before changing the value of HSIDIV
        let hsi = HSI;
        assert!(rcc.cr.read().hsion().is_on(), "HSI oscillator must be on!");
        assert!(rcc.cr.read().hsidiv().is_div1());

        let csi = CSI;
        let hsi48 = HSI48;

        // per_ck from HSI by default
        let (per_ck, ckpersel) =
            match (self.config.per_ck == self.config.hse, self.config.per_ck) {
                (true, Some(hse)) => (hse, CKPERSEL::HSE), // HSE
                (_, Some(CSI)) => (csi, CKPERSEL::CSI),    // CSI
                _ => (hsi, CKPERSEL::HSI),                 // HSI
            };

        // D1 Core Prescaler
        // Set to 1
        let d1cpre_bits = 0;
        let d1cpre_div = 1;
        let sys_d1cpre_ck = sys_ck.0 / d1cpre_div;

        // Timer prescaler selection
        let timpre = TIMPRE::DEFAULTX2;

        // Refer to part datasheet "General operating conditions"
        // table for (rev V). We do not assert checks for earlier
        // revisions which may have lower limits.
        let (sys_d1cpre_ck_max, rcc_hclk_max, pclk_max) = match vos {
            Voltage::Scale0 => (480_000_000, 240_000_000, 120_000_000),
            Voltage::Scale1 => (400_000_000, 200_000_000, 100_000_000),
            Voltage::Scale2 => (300_000_000, 150_000_000, 75_000_000),
            _ => (200_000_000, 100_000_000, 50_000_000),
        };

        // Check resulting sys_d1cpre_ck
        assert!(sys_d1cpre_ck <= sys_d1cpre_ck_max);

        // Get ideal AHB clock
        let rcc_hclk = self.config.rcc_hclk.unwrap_or(sys_d1cpre_ck / 2);
        assert!(rcc_hclk <= rcc_hclk_max);

        // Estimate divisor
        let (hpre_bits, hpre_div) =
            match (sys_d1cpre_ck + rcc_hclk - 1) / rcc_hclk {
                0 => unreachable!(),
                1 => (HPRE::DIV1, 1),
                2 => (HPRE::DIV2, 2),
                3..=5 => (HPRE::DIV4, 4),
                6..=11 => (HPRE::DIV8, 8),
                12..=39 => (HPRE::DIV16, 16),
                40..=95 => (HPRE::DIV64, 64),
                96..=191 => (HPRE::DIV128, 128),
                192..=383 => (HPRE::DIV256, 256),
                _ => (HPRE::DIV512, 512),
            };

        // Calculate real AXI and AHB clock
        let rcc_hclk = sys_d1cpre_ck / hpre_div;
        assert!(rcc_hclk <= rcc_hclk_max);

        // Calculate ppreN dividers and real rcc_pclkN frequencies
        ppre_calculate! {
            (ppre1, ppre1_bits):
                (self, rcc_hclk, rcc_pclk1, pclk_max, rcc_timx_ker_ck, timpre),
            (ppre2, ppre2_bits):
                (self, rcc_hclk, rcc_pclk2, pclk_max, rcc_timy_ker_ck, timpre),
            (ppre3, ppre3_bits): (self, rcc_hclk, rcc_pclk3, pclk_max),
            (ppre4, ppre4_bits): (self, rcc_hclk, rcc_pclk4, pclk_max),
        }

        // Start switching clocks here! ----------------------------------------

        // Flash setup
        Self::flash_setup(sys_d1cpre_ck, vos);

        // Ensure CSI is on and stable
        rcc.cr.modify(|_, w| w.csion().on());
        while rcc.cr.read().csirdy().is_not_ready() {}

        // Ensure HSI48 is on and stable
        rcc.cr.modify(|_, w| w.hsi48on().on());
        while rcc.cr.read().hsi48rdy().is_not_ready() {}

        // HSE
        let hse_ck = match self.config.hse {
            Some(hse) => {
                // Ensure HSE is on and stable
                rcc.cr.modify(|_, w| w.hseon().on().hsebyp().not_bypassed());
                while rcc.cr.read().hserdy().is_not_ready() {}

                Some(Hertz(hse))
            }
            None => None,
        };

        // PLL
        let pllsrc = if self.config.hse.is_some() {
            PLLSRC::HSE
        } else {
            PLLSRC::HSI
        };
        rcc.pllckselr.modify(|_, w| w.pllsrc().variant(pllsrc));

        // PLL1
        if pll1_p_ck.is_some() {
            // Enable PLL and wait for it to stabilise
            rcc.cr.modify(|_, w| w.pll1on().on());
            while rcc.cr.read().pll1rdy().is_not_ready() {}
        }

        // PLL2
        if pll2_p_ck.is_some() {
            // Enable PLL and wait for it to stabilise
            rcc.cr.modify(|_, w| w.pll2on().on());
            while rcc.cr.read().pll2rdy().is_not_ready() {}
        }

        // PLL3
        if pll3_p_ck.is_some() {
            // Enable PLL and wait for it to stabilise
            rcc.cr.modify(|_, w| w.pll3on().on());
            while rcc.cr.read().pll3rdy().is_not_ready() {}
        }

        // Core Prescaler / AHB Prescaler / APB3 Prescaler
        rcc.d1cfgr.modify(|_, w| unsafe {
            w.d1cpre()
                .bits(d1cpre_bits)
                .d1ppre() // D1 contains APB3
                .bits(ppre3_bits)
                .hpre()
                .variant(hpre_bits)
        });
        // Ensure core prescaler value is valid before future lower
        // core voltage
        while rcc.d1cfgr.read().d1cpre().bits() != d1cpre_bits {}

        // APB1 / APB2 Prescaler
        rcc.d2cfgr.modify(|_, w| unsafe {
            w.d2ppre1() // D2 contains APB1
                .bits(ppre1_bits)
                .d2ppre2() // D2 also contains APB2
                .bits(ppre2_bits)
        });

        // APB4 Prescaler
        rcc.d3cfgr.modify(|_, w| unsafe {
            w.d3ppre() // D3 contains APB4
                .bits(ppre4_bits)
        });

        // Peripheral Clock (per_ck)
        rcc.d1ccipr.modify(|_, w| w.ckpersel().variant(ckpersel));

        // Set timer clocks prescaler setting
        rcc.cfgr.modify(|_, w| w.timpre().variant(timpre));

        // Select system clock source
        let swbits = match (sys_use_pll1_p, self.config.hse.is_some()) {
            (true, _) => SW::PLL1 as u8,
            (false, true) => SW::HSE as u8,
            _ => SW::HSI as u8,
        };
        rcc.cfgr.modify(|_, w| unsafe { w.sw().bits(swbits) });
        while rcc.cfgr.read().sws().bits() != swbits {}

        // IO compensation cell - Requires CSI clock and SYSCFG
        assert!(rcc.cr.read().csirdy().is_ready());
        rcc.apb4enr.modify(|_, w| w.syscfgen().enabled());

        // Enable the compensation cell, using back-bias voltage code
        // provide by the cell.
        syscfg.cccsr.modify(|_, w| {
            w.en().set_bit().cs().clear_bit().hslv().clear_bit()
        });
        while syscfg.cccsr.read().ready().bit_is_clear() {}

        // Return frozen clock configuration
        Ccdr {
            clocks: CoreClocks {
                hclk: Hertz(rcc_hclk),
                pclk1: Hertz(rcc_pclk1),
                pclk2: Hertz(rcc_pclk2),
                pclk3: Hertz(rcc_pclk3),
                pclk4: Hertz(rcc_pclk4),
                ppre1,
                ppre2,
                ppre3,
                ppre4,
                csi_ck: Some(Hertz(csi)),
                hsi_ck: Some(Hertz(hsi)),
                hsi48_ck: Some(Hertz(hsi48)),
                per_ck: Some(Hertz(per_ck)),
                hse_ck,
                pll1_p_ck,
                pll1_q_ck,
                pll1_r_ck,
                pll2_p_ck,
                pll2_q_ck,
                pll2_r_ck,
                pll3_p_ck,
                pll3_q_ck,
                pll3_r_ck,
                timx_ker_ck: Hertz(rcc_timx_ker_ck),
                timy_ker_ck: Hertz(rcc_timy_ker_ck),
                sys_ck,
                c_ck: Hertz(sys_d1cpre_ck),
            },
            peripheral: unsafe {
                // unsafe: we consume self which was a singleton, hence
                // we can safely create a singleton here
                PeripheralREC::new_singleton()
            },
            rb: self.rb,
        }
    }
}<|MERGE_RESOLUTION|>--- conflicted
+++ resolved
@@ -233,126 +233,9 @@
     //
     // TODO: Remove this once all permitted RCC register accesses
     // after freeze are enumerated in this struct
-    /// Raw register block of the RCC.
-    pub rb: RCC,
-}
-
-<<<<<<< HEAD
-macro_rules! ahb_apb_generation {
-    ($(($AXBn:ident, $AXBnENR:ident, $axbnenr:ident, $AXBnRSTR:ident, $axbnrstr:ident, $doc:expr)),+) => {
-        $(
-            #[doc=$doc]
-            pub struct $AXBn {
-                _0: (),
-            }
-
-            impl $AXBn {
-                /// Modify the ENR register.
-                #[allow(unused)]
-                pub fn enr(&mut self) -> &rcc::$AXBnENR {
-                    // NOTE(unsafe) this proxy grants exclusive access to this register
-                    unsafe { &(*RCC::ptr()).$axbnenr }
-                }
-
-                /// Modify the RSTR register.
-                #[allow(unused)]
-                pub fn rstr(&mut self) -> &rcc::$AXBnRSTR {
-                    // NOTE(unsafe) this proxy grants exclusive access to this register
-                    unsafe { &(*RCC::ptr()).$axbnrstr }
-                }
-            }
-        )+
-    }
-}
-
-ahb_apb_generation!(
-    (
-        AHB1,
-        AHB1ENR,
-        ahb1enr,
-        AHB1RSTR,
-        ahb1rstr,
-        "AMBA High-performance Bus (AHB1) registers"
-    ),
-    (
-        AHB2,
-        AHB2ENR,
-        ahb2enr,
-        AHB2RSTR,
-        ahb2rstr,
-        "AMBA High-performance Bus (AHB2) registers"
-    ),
-    (
-        AHB3,
-        AHB3ENR,
-        ahb3enr,
-        AHB3RSTR,
-        ahb3rstr,
-        "AMBA High-performance Bus (AHB3) registers"
-    ),
-    (
-        AHB4,
-        AHB4ENR,
-        ahb4enr,
-        AHB4RSTR,
-        ahb4rstr,
-        "AMBA High-performance Bus (AHB4) registers"
-    ),
-    (
-        APB1L,
-        APB1LENR,
-        apb1lenr,
-        APB1LRSTR,
-        apb1lrstr,
-        "Advanced Peripheral Bus 1L (APB1L) registers"
-    ),
-    (
-        APB1H,
-        APB1HENR,
-        apb1henr,
-        APB1HRSTR,
-        apb1hrstr,
-        "Advanced Peripheral Bus 1H (APB1H) registers"
-    ),
-    (
-        APB2,
-        APB2ENR,
-        apb2enr,
-        APB2RSTR,
-        apb2rstr,
-        "Advanced Peripheral Bus 2 (APB2) registers"
-    ),
-    (
-        APB3,
-        APB3ENR,
-        apb3enr,
-        APB3RSTR,
-        apb3rstr,
-        "Advanced Peripheral Bus 3 (APB3) registers"
-    ),
-    (
-        APB4,
-        APB4ENR,
-        apb4enr,
-        APB4RSTR,
-        apb4rstr,
-        "Advanced Peripheral Bus 4 (APB4) registers"
-    )
-);
-
-/// RCC Domain 3 Kernel Clock Configuration Register
-pub struct D3CCIPR {
-    _0: (),
-}
-
-impl D3CCIPR {
-    pub(crate) fn kernel_ccip(&mut self) -> &rcc::D3CCIPR {
-        unsafe { &(*RCC::ptr()).d3ccipr }
-    }
-}
-
-=======
->>>>>>> cfde5873
+    pub(crate) rb: RCC,
+}
+
 const HSI: u32 = 64_000_000; // Hz
 const CSI: u32 = 4_000_000; // Hz
 const HSI48: u32 = 48_000_000; // Hz
